--- conflicted
+++ resolved
@@ -68,15 +68,11 @@
   void DecisionTreeFactor::print(const string& s,
                                  const KeyFormatter& formatter) const {
     cout << s;
-<<<<<<< HEAD
-    ADT::print("", formatter);
-=======
     cout << " f[";
     for (auto&& key : keys())
       cout << boost::format(" (%1%,%2%),") % formatter(key) % cardinality(key);
     cout << " ]" << endl;
-    ADT::print("Potentials:", formatter);
->>>>>>> b441eea9
+    ADT::print("", formatter);
   }
 
   /* ************************************************************************* */
