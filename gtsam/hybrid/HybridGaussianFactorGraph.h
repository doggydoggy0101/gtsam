/* ----------------------------------------------------------------------------

 * GTSAM Copyright 2010, Georgia Tech Research Corporation,
 * Atlanta, Georgia 30332-0415
 * All Rights Reserved
 * Authors: Frank Dellaert, et al. (see THANKS for the full author list)

 * See LICENSE for the license information

 * -------------------------------------------------------------------------- */

/**
 * @file   HybridGaussianFactorGraph.h
 * @brief  Linearized Hybrid factor graph that uses type erasure
 * @author Fan Jiang
 * @date   Mar 11, 2022
 */

#pragma once

#include <gtsam/hybrid/HybridFactor.h>
#include <gtsam/hybrid/HybridFactorGraph.h>
#include <gtsam/hybrid/HybridGaussianFactor.h>
#include <gtsam/inference/EliminateableFactorGraph.h>
#include <gtsam/inference/FactorGraph.h>
#include <gtsam/inference/Ordering.h>
#include <gtsam/linear/GaussianFactor.h>

namespace gtsam {

// Forward declarations
class HybridGaussianFactorGraph;
class HybridConditional;
class HybridBayesNet;
class HybridEliminationTree;
class HybridBayesTree;
class HybridJunctionTree;
class DecisionTreeFactor;

class JacobianFactor;

/** Main elimination function for HybridGaussianFactorGraph */
GTSAM_EXPORT
std::pair<boost::shared_ptr<HybridConditional>, HybridFactor::shared_ptr>
EliminateHybrid(const HybridGaussianFactorGraph& factors, const Ordering& keys);

/* ************************************************************************* */
template <>
struct EliminationTraits<HybridGaussianFactorGraph> {
  typedef HybridFactor FactorType;  ///< Type of factors in factor graph
  typedef HybridGaussianFactorGraph
      FactorGraphType;  ///< Type of the factor graph (e.g.
                        ///< HybridGaussianFactorGraph)
  typedef HybridConditional
      ConditionalType;  ///< Type of conditionals from elimination
  typedef HybridBayesNet
      BayesNetType;  ///< Type of Bayes net from sequential elimination
  typedef HybridEliminationTree
      EliminationTreeType;                      ///< Type of elimination tree
  typedef HybridBayesTree BayesTreeType;        ///< Type of Bayes tree
  typedef HybridJunctionTree JunctionTreeType;  ///< Type of Junction tree
  /// The default dense elimination function
  static std::pair<boost::shared_ptr<ConditionalType>,
                   boost::shared_ptr<FactorType> >
  DefaultEliminate(const FactorGraphType& factors, const Ordering& keys) {
    return EliminateHybrid(factors, keys);
  }
};

/**
 * Gaussian Hybrid Factor Graph
 * -----------------------
 * This is the linearized version of a hybrid factor graph.
 * Everything inside needs to be hybrid factor or hybrid conditional.
 */
class GTSAM_EXPORT HybridGaussianFactorGraph
    : public HybridFactorGraph,
      public EliminateableFactorGraph<HybridGaussianFactorGraph> {
 protected:
  /// Check if FACTOR type is derived from GaussianFactor.
  template <typename FACTOR>
  using IsGaussian = typename std::enable_if<
      std::is_base_of<GaussianFactor, FACTOR>::value>::type;

 public:
  using Base = HybridFactorGraph;
  using This = HybridGaussianFactorGraph;  ///< this class
  using BaseEliminateable =
      EliminateableFactorGraph<This>;          ///< for elimination
  using shared_ptr = boost::shared_ptr<This>;  ///< shared_ptr to This

  using Values = gtsam::Values;  ///< backwards compatibility
  using Indices = KeyVector;     ///> map from keys to values

  /// @name Constructors
  /// @{

  HybridGaussianFactorGraph() = default;

  /**
   * Implicit copy/downcast constructor to override explicit template container
   * constructor. In BayesTree this is used for:
   * `cachedSeparatorMarginal_.reset(*separatorMarginal)`
   * */
  template <class DERIVEDFACTOR>
  HybridGaussianFactorGraph(const FactorGraph<DERIVEDFACTOR>& graph)
      : Base(graph) {}

  /// @}

  using Base::empty;
  using Base::reserve;
  using Base::size;
  using Base::operator[];
  using Base::add;
  using Base::push_back;
  using Base::resize;

  /// Add a Jacobian factor to the factor graph.
  void add(JacobianFactor&& factor);

  /// Add a Jacobian factor as a shared ptr.
  void add(boost::shared_ptr<JacobianFactor> factor);

  /// Add a DecisionTreeFactor to the factor graph.
  void add(DecisionTreeFactor&& factor);

  /// Add a DecisionTreeFactor as a shared ptr.
  void add(boost::shared_ptr<DecisionTreeFactor> factor);

  /**
   * Add a gaussian factor *pointer* to the internal gaussian factor graph
   * @param gaussianFactor - boost::shared_ptr to the factor to add
   */
  template <typename FACTOR>
  IsGaussian<FACTOR> push_gaussian(
      const boost::shared_ptr<FACTOR>& gaussianFactor) {
<<<<<<< HEAD
    Base::Base::push_back(
        boost::make_shared<HybridGaussianFactor>(gaussianFactor));
=======
    Base::push_back(boost::make_shared<HybridGaussianFactor>(gaussianFactor));
>>>>>>> 2fb11db7
  }

  /// Construct a factor and add (shared pointer to it) to factor graph.
  template <class FACTOR, class... Args>
  IsGaussian<FACTOR> emplace_gaussian(Args&&... args) {
    auto factor = boost::allocate_shared<FACTOR>(
        Eigen::aligned_allocator<FACTOR>(), std::forward<Args>(args)...);
    push_gaussian(factor);
  }

  /**
   * @brief Add a single factor shared pointer to the hybrid factor graph.
   * Dynamically handles the factor type and assigns it to the correct
   * underlying container.
   *
   * @param sharedFactor The factor to add to this factor graph.
   */
  void push_back(const SharedFactor& sharedFactor) {
    if (auto p = boost::dynamic_pointer_cast<GaussianFactor>(sharedFactor)) {
      push_gaussian(p);
    } else {
      Base::push_back(sharedFactor);
    }
  }
};

}  // namespace gtsam<|MERGE_RESOLUTION|>--- conflicted
+++ resolved
@@ -135,12 +135,7 @@
   template <typename FACTOR>
   IsGaussian<FACTOR> push_gaussian(
       const boost::shared_ptr<FACTOR>& gaussianFactor) {
-<<<<<<< HEAD
-    Base::Base::push_back(
-        boost::make_shared<HybridGaussianFactor>(gaussianFactor));
-=======
     Base::push_back(boost::make_shared<HybridGaussianFactor>(gaussianFactor));
->>>>>>> 2fb11db7
   }
 
   /// Construct a factor and add (shared pointer to it) to factor graph.
