--- conflicted
+++ resolved
@@ -295,11 +295,7 @@
     if (!factor) return 1.0;  // TODO(dellaert): not loving this.
 
     // Logspace version of:
-<<<<<<< HEAD
-    // exp(-factor->error(kEmpty)) * conditional->normalizationConstant();
-=======
     // exp(-factor->error(kEmpty)) / conditional->normalizationConstant();
->>>>>>> 654bad73
     // We take negative of the logNormalizationConstant `log(1/k)`
     // to get `log(k)`.
     return -factor->error(kEmpty) + (-conditional->logNormalizationConstant());
