--- conflicted
+++ resolved
@@ -223,11 +223,8 @@
                size_t maxIndex = 0);
 
 using BinaryMeasurementsUnit3 = std::vector<BinaryMeasurement<Unit3>>;
-<<<<<<< HEAD
 using BinaryMeasurementsPoint3 = std::vector<BinaryMeasurement<Point3>>;
-=======
 using BinaryMeasurementsRot3 = std::vector<BinaryMeasurement<Rot3>>;
->>>>>>> fb1da007
 
 #ifdef GTSAM_ALLOW_DEPRECATED_SINCE_V42
 inline boost::optional<IndexedPose> GTSAM_DEPRECATED
