--- conflicted
+++ resolved
@@ -106,7 +106,7 @@
 /* ************************************************************************* */
 /** Modified from Murray94book version (which assumes w and v normalized?) */
 Pose3 Pose3::Expmap(const Vector& xi, OptionalJacobian<6, 6> H) {
-  if (H) CONCEPT_NOT_IMPLEMENTED;
+  if (H) *H = ExpmapDerivative(xi);
 
   // get angular velocity omega and translational velocity v from twist xi
   Point3 w(xi(0), xi(1), xi(2)), v(xi(3), xi(4), xi(5));
@@ -203,19 +203,6 @@
 }
 
 /* ************************************************************************* */
-<<<<<<< HEAD
-Pose3 Pose3::retract(const Vector& d, OptionalJacobian<6, 6> Hthis,
-    OptionalJacobian<6, 6> Hd, Pose3::CoordinatesMode mode) const {
-  if (Hthis || Hd) CONCEPT_NOT_IMPLEMENTED;
-  return retract(d, mode);
-}
-
-/* ************************************************************************* */
-Vector6 Pose3::localCoordinates(const Pose3& T2, OptionalJacobian<6, 6> Horigin,
-    OptionalJacobian<6, 6> Hother, Pose3::CoordinatesMode mode) const {
-  if (Horigin || Hother) CONCEPT_NOT_IMPLEMENTED;
-  return localCoordinates(T2, mode);
-=======
 /**
  * Compute the 3x3 bottom-left block Q of the SE3 Expmap derivative matrix
  *  J(xi) = [J_(w) Z_3x3;
@@ -273,7 +260,20 @@
   Matrix3 Q2 = -Jw*Q*Jw;
   Matrix6 J = (Matrix(6,6) << Jw, Z_3x3, Q2, Jw).finished();
   return J;
->>>>>>> ef2c9371
+}
+
+/* ************************************************************************* */
+Pose3 Pose3::retract(const Vector& d, OptionalJacobian<6, 6> Hthis,
+    OptionalJacobian<6, 6> Hd, Pose3::CoordinatesMode mode) const {
+  if (Hthis || Hd) CONCEPT_NOT_IMPLEMENTED;
+  return retract(d, mode);
+}
+
+/* ************************************************************************* */
+Vector6 Pose3::localCoordinates(const Pose3& T2, OptionalJacobian<6, 6> Horigin,
+    OptionalJacobian<6, 6> Hother, Pose3::CoordinatesMode mode) const {
+  if (Horigin || Hother) CONCEPT_NOT_IMPLEMENTED;
+  return localCoordinates(T2, mode);
 }
 
 /* ************************************************************************* */
