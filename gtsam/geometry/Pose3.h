/* ----------------------------------------------------------------------------

 * GTSAM Copyright 2010, Georgia Tech Research Corporation,
 * Atlanta, Georgia 30332-0415
 * All Rights Reserved
 * Authors: Frank Dellaert, et al. (see THANKS for the full author list)

 * See LICENSE for the license information

 * -------------------------------------------------------------------------- */

/**
 *@file  Pose3.h
 *@brief 3D Pose
 */

// \callgraph
#pragma once

#include <gtsam/config.h>

#include <gtsam/geometry/BearingRange.h>
#include <gtsam/geometry/Point3.h>
#include <gtsam/geometry/Rot3.h>
#include <gtsam/base/Lie.h>

namespace gtsam {

class Pose2;
// forward declare

/**
 * A 3D pose (R,t) : (Rot3,Point3)
 * @addtogroup geometry
 * \nosubgrouping
 */
class GTSAM_EXPORT Pose3: public LieGroup<Pose3, 6> {
public:

  /** Pose Concept requirements */
  typedef Rot3 Rotation;
  typedef Point3 Translation;

private:

  Rot3 R_; ///< Rotation gRp, between global and pose frame
  Point3 t_; ///< Translation gTp, from global origin to pose frame origin

public:

  /// @name Standard Constructors
  /// @{

  /** Default constructor is origin */
 Pose3() : R_(traits<Rot3>::Identity()), t_(traits<Point3>::Identity()) {}

  /** Copy constructor */
  Pose3(const Pose3& pose) :
      R_(pose.R_), t_(pose.t_) {
  }

  /** Construct from R,t */
  Pose3(const Rot3& R, const Point3& t) :
      R_(R), t_(t) {
  }

  /** Construct from Pose2 */
  explicit Pose3(const Pose2& pose2);

  /** Constructor from 4*4 matrix */
  Pose3(const Matrix &T) :
      R_(T(0, 0), T(0, 1), T(0, 2), T(1, 0), T(1, 1), T(1, 2), T(2, 0), T(2, 1),
          T(2, 2)), t_(T(0, 3), T(1, 3), T(2, 3)) {
  }

  /// Named constructor with derivatives
  static Pose3 Create(const Rot3& R, const Point3& t,
                      OptionalJacobian<6, 3> H1 = boost::none,
                      OptionalJacobian<6, 3> H2 = boost::none);

  /**
   *  Create Pose3 by aligning two point pairs
   *  A pose aTb is estimated between pairs (a_point, b_point) such that a_point = aTb * b_point
   *  Meant to replace the deprecated function 'align', which orders the pairs the opposite way.
   *  Note this allows for noise on the points but in that case the mapping will not be exact.
   */
  static boost::optional<Pose3> Align(const std::vector<Point3Pair>& abPointPairs);

  /// @}
  /// @name Testable
  /// @{

  /// print with optional string
  void print(const std::string& s = "") const;

  /// assert equality up to a tolerance
  bool equals(const Pose3& pose, double tol = 1e-9) const;

  /// @}
  /// @name Group
  /// @{

  /// identity for group operation
  static Pose3 identity() {
    return Pose3();
  }

  /// inverse transformation with derivatives
  Pose3 inverse() const;

  /// compose syntactic sugar
  Pose3 operator*(const Pose3& T) const {
    return Pose3(R_ * T.R_, t_ + R_ * T.t_);
  }

  /// @}
  /// @name Lie Group
  /// @{

  /// Exponential map at identity - create a rotation from canonical coordinates \f$ [R_x,R_y,R_z,T_x,T_y,T_z] \f$
  static Pose3 Expmap(const Vector6& xi, OptionalJacobian<6, 6> H = boost::none);

  /// Log map at identity - return the canonical coordinates \f$ [R_x,R_y,R_z,T_x,T_y,T_z] \f$ of this rotation
  static Vector6 Logmap(const Pose3& p, OptionalJacobian<6, 6> H = boost::none);

  /**
   * Calculate Adjoint map, transforming a twist in the this pose's (i.e, body) frame to the world spatial frame
   * Ad_pose is 6*6 matrix that when applied to twist xi \f$ [R_x,R_y,R_z,T_x,T_y,T_z] \f$, returns Ad_pose(xi)
   */
  Matrix6 AdjointMap() const; /// FIXME Not tested - marked as incorrect

  /**
   * Apply this pose's AdjointMap Ad_g to a twist \f$ \xi_b \f$, i.e. a body-fixed velocity, transforming it to the spatial frame
   * \f$ \xi^s = g*\xi^b*g^{-1} = Ad_g * \xi^b \f$
   */
  Vector6 Adjoint(const Vector6& xi_b) const {
    return AdjointMap() * xi_b;
  } /// FIXME Not tested - marked as incorrect

  /**
   * Compute the [ad(w,v)] operator as defined in [Kobilarov09siggraph], pg 11
   * [ad(w,v)] = [w^, zero3; v^, w^]
   * Note that this is the matrix representation of the adjoint operator for se3 Lie algebra,
   * aka the Lie bracket, and also the derivative of Adjoint map for the Lie group SE3.
   *
   * Let \f$ \hat{\xi}_i \f$ be the se3 Lie algebra, and \f$ \hat{\xi}_i^\vee = \xi_i = [\omega_i,v_i] \in \mathbb{R}^6\f$ be its
   * vector representation.
   * We have the following relationship:
   * \f$ [\hat{\xi}_1,\hat{\xi}_2]^\vee = ad_{\xi_1}(\xi_2) = [ad_{(\omega_1,v_1)}]*\xi_2 \f$
   *
   * We use this to compute the discrete version of the inverse right-trivialized tangent map,
   * and its inverse transpose in the discrete Euler Poincare' (DEP) operator.
   *
   */
  static Matrix6 adjointMap(const Vector6 &xi);

  /**
   * Action of the adjointMap on a Lie-algebra vector y, with optional derivatives
   */
  static Vector6 adjoint(const Vector6 &xi, const Vector6 &y,
      OptionalJacobian<6, 6> = boost::none);

  /**
   * The dual version of adjoint action, acting on the dual space of the Lie-algebra vector space.
   */
  static Vector6 adjointTranspose(const Vector6& xi, const Vector6& y,
      OptionalJacobian<6, 6> H = boost::none);

  /// Derivative of Expmap
  static Matrix6 ExpmapDerivative(const Vector6& xi);

  /// Derivative of Logmap
  static Matrix6 LogmapDerivative(const Pose3& xi);

  // Chart at origin, depends on compile-time flag GTSAM_POSE3_EXPMAP
  struct ChartAtOrigin {
    static Pose3 Retract(const Vector6& v, ChartJacobian H = boost::none);
    static Vector6 Local(const Pose3& r, ChartJacobian H = boost::none);
  };

  using LieGroup<Pose3, 6>::inverse; // version with derivative

  /**
   * wedge for Pose3:
   * @param xi 6-dim twist (omega,v) where
   *  omega = (wx,wy,wz) 3D angular velocity
   *  v (vx,vy,vz) = 3D velocity
   * @return xihat, 4*4 element of Lie algebra that can be exponentiated
   */
  static Matrix wedge(double wx, double wy, double wz, double vx, double vy,
      double vz) {
    return (Matrix(4, 4) << 0., -wz, wy, vx, wz, 0., -wx, vy, -wy, wx, 0., vz, 0., 0., 0., 0.).finished();
  }

  /// @}
  /// @name Group Action on Point3
  /// @{

  /**
   * @brief takes point in Pose coordinates and transforms it to world coordinates
   * @param p point in Pose coordinates
   * @param Dpose optional 3*6 Jacobian wrpt this pose
   * @param Dpoint optional 3*3 Jacobian wrpt point
   * @return point in world coordinates
   */
  Point3 transform_from(const Point3& p, OptionalJacobian<3, 6> Dpose =
      boost::none, OptionalJacobian<3, 3> Dpoint = boost::none) const;

  /** syntactic sugar for transform_from */
  inline Point3 operator*(const Point3& p) const {
    return transform_from(p);
  }

  /**
   * @brief takes point in world coordinates and transforms it to Pose coordinates
   * @param p point in world coordinates
   * @param Dpose optional 3*6 Jacobian wrpt this pose
   * @param Dpoint optional 3*3 Jacobian wrpt point
   * @return point in Pose coordinates
   */
  Point3 transform_to(const Point3& p, OptionalJacobian<3, 6> Dpose =
      boost::none, OptionalJacobian<3, 3> Dpoint = boost::none) const;

  /// @}
  /// @name Standard Interface
  /// @{

  /// get rotation
  const Rot3& rotation(OptionalJacobian<3, 6> H = boost::none) const;

  /// get translation
  const Point3& translation(OptionalJacobian<3, 6> H = boost::none) const;

  /// get x
  double x() const {
    return t_.x();
  }

  /// get y
  double y() const {
    return t_.y();
  }

  /// get z
  double z() const {
    return t_.z();
  }

  /** convert to 4*4 matrix */
  Matrix4 matrix() const;

  /** receives a pose in local coordinates and transforms it to world coordinates
  * @deprecated: This is actually equivalent to transform_from, so it is WRONG! Use
  * transform_pose_to instead. */
  Pose3 transform_to(const Pose3& pose) const;

  /** receives a pose in world coordinates and transforms it to local coordinates */
  Pose3 transform_pose_to(const Pose3& pose, OptionalJacobian<6, 6> H1 = boost::none,
                                             OptionalJacobian<6, 6> H2 = boost::none) const;

  /**
   * Calculate range to a landmark
   * @param point 3D location of landmark
   * @return range (double)
   */
  double range(const Point3& point, OptionalJacobian<1, 6> H1 = boost::none,
      OptionalJacobian<1, 3> H2 = boost::none) const;

  /**
   * Calculate range to another pose
   * @param pose Other SO(3) pose
   * @return range (double)
   */
  double range(const Pose3& pose, OptionalJacobian<1, 6> H1 = boost::none,
      OptionalJacobian<1, 6> H2 = boost::none) const;

  /**
   * Calculate bearing to a landmark
   * @param point 3D location of landmark
   * @return bearing (Unit3)
   */
  Unit3 bearing(const Point3& point, OptionalJacobian<2, 6> H1 = boost::none,
      OptionalJacobian<2, 3> H2 = boost::none) const;

  /**
   * Calculate bearing to another pose
   * @param other 3D location and orientation of other body. The orientation
   * information is ignored.
   * @return bearing (Unit3)
   */
  Unit3 bearing(const Pose3& pose, OptionalJacobian<2, 6> H1 = boost::none,
      OptionalJacobian<2, 6> H2 = boost::none) const;

  /// @}
  /// @name Advanced Interface
  /// @{

  /**
   * Return the start and end indices (inclusive) of the translation component of the
   * exponential map parameterization
   * @return a pair of [start, end] indices into the tangent space vector
   */
  inline static std::pair<size_t, size_t> translationInterval() {
    return std::make_pair(3, 5);
  }

  /**
   * Return the start and end indices (inclusive) of the rotation component of the
   * exponential map parameterization
   * @return a pair of [start, end] indices into the tangent space vector
   */
  static std::pair<size_t, size_t> rotationInterval() {
    return std::make_pair(0, 2);
  }

  /// Output stream operator
  GTSAM_EXPORT
  friend std::ostream &operator<<(std::ostream &os, const Pose3& p);

 private:
  /** Serialization function */
  friend class boost::serialization::access;
  template<class Archive>
  void serialize(Archive & ar, const unsigned int /*version*/) {
    ar & BOOST_SERIALIZATION_NVP(R_);
    ar & BOOST_SERIALIZATION_NVP(t_);
  }
  /// @}
<<<<<<< HEAD
 
=======

>>>>>>> 5409477c
#ifdef GTSAM_USE_QUATERNIONS
  // Align if we are using Quaternions
  public:
    EIGEN_MAKE_ALIGNED_OPERATOR_NEW
#endif
};
// Pose3 class

/**
 * wedge for Pose3:
 * @param xi 6-dim twist (omega,v) where
 *  omega = 3D angular velocity
 *  v = 3D velocity
 * @return xihat, 4*4 element of Lie algebra that can be exponentiated
 */
template<>
inline Matrix wedge<Pose3>(const Vector& xi) {
  return Pose3::wedge(xi(0), xi(1), xi(2), xi(3), xi(4), xi(5));
}

/**
 * Calculate pose between a vector of 3D point correspondences (b_point, a_point)
 * where a_point = Pose3::transform_from(b_point) = t + R*b_point
 * @deprecated: use Pose3::Align with point pairs ordered the opposite way
 */
GTSAM_EXPORT boost::optional<Pose3> align(const std::vector<Point3Pair>& baPointPairs);

// For MATLAB wrapper
typedef std::vector<Pose3> Pose3Vector;

template <>
struct traits<Pose3> : public internal::LieGroup<Pose3> {};

template <>
struct traits<const Pose3> : public internal::LieGroup<Pose3> {};

// bearing and range traits, used in RangeFactor
template <>
struct Bearing<Pose3, Point3> : HasBearing<Pose3, Point3, Unit3> {};

template<>
struct Bearing<Pose3, Pose3> : HasBearing<Pose3, Pose3, Unit3> {};

template <typename T>
struct Range<Pose3, T> : HasRange<Pose3, T, double> {};

}  // namespace gtsam<|MERGE_RESOLUTION|>--- conflicted
+++ resolved
@@ -326,11 +326,7 @@
     ar & BOOST_SERIALIZATION_NVP(t_);
   }
   /// @}
-<<<<<<< HEAD
- 
-=======
-
->>>>>>> 5409477c
+
 #ifdef GTSAM_USE_QUATERNIONS
   // Align if we are using Quaternions
   public:
