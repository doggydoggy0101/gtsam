--- conflicted
+++ resolved
@@ -135,14 +135,6 @@
     const F& f, const VALUES& x0, const Ordering& ordering, const double f_error, const bool verbose) {
 
   // Compute steepest descent and Newton's method points
-<<<<<<< HEAD
-  tic(0, "Steepest Descent");
-  VectorValues dx_u = optimizeGradientSearch(Rd);
-  toc(0, "Steepest Descent");
-  tic(1, "optimize");
-  VectorValues dx_n = optimize(Rd);
-  toc(1, "optimize");
-=======
   tic(0, "optimizeGradientSearch");
   tic(0, "allocateVectorValues");
   VectorValues dx_u = *allocateVectorValues(Rd);
@@ -152,10 +144,9 @@
   toc(1, "optimizeGradientSearchInPlace");
   toc(0, "optimizeGradientSearch");
   tic(1, "optimizeInPlace");
-  VectorValues dx_n(VectorValues::SameStructure(dx_u);
-  optimizeInPlace(Rd, *dx_n);
+  VectorValues dx_n(VectorValues::SameStructure(dx_u));
+  optimizeInPlace(Rd, dx_n);
   toc(1, "optimizeInPlace");
->>>>>>> d577655f
   tic(2, "jfg error");
   const GaussianFactorGraph jfg(Rd);
   const double M_error = jfg.error(VectorValues::Zero(dx_u));
