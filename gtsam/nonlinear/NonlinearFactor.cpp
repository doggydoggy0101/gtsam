/* ----------------------------------------------------------------------------

 * GTSAM Copyright 2010, Georgia Tech Research Corporation,
 * Atlanta, Georgia 30332-0415
 * All Rights Reserved
 * Authors: Frank Dellaert, et al. (see THANKS for the full author list)

 * See LICENSE for the license information

 * -------------------------------------------------------------------------- */

/**
 * @file    NonlinearFactor.cpp
 * @brief   Nonlinear Factor base classes
 * @author  Frank Dellaert
 * @author  Richard Roberts
 */

#include <gtsam/nonlinear/NonlinearFactor.h>
#include <boost/make_shared.hpp>
#include <boost/format.hpp>

namespace gtsam {

/* ************************************************************************* */
void NonlinearFactor::print(const std::string& s,
    const KeyFormatter& keyFormatter) const {
  std::cout << s << "  keys = { ";
  for(Key key: keys()) {
    std::cout << keyFormatter(key) << " ";
  }
  std::cout << "}" << std::endl;
}

/* ************************************************************************* */
bool NonlinearFactor::equals(const NonlinearFactor& f, double tol) const {
  return Base::equals(f);
}

/* ************************************************************************* */
NonlinearFactor::shared_ptr NonlinearFactor::rekey(
    const std::map<Key, Key>& rekey_mapping) const {
  shared_ptr new_factor = clone();
  for (size_t i = 0; i < new_factor->size(); ++i) {
    Key& cur_key = new_factor->keys()[i];
    std::map<Key, Key>::const_iterator mapping = rekey_mapping.find(cur_key);
    if (mapping != rekey_mapping.end())
      cur_key = mapping->second;
  }
  return new_factor;
}

/* ************************************************************************* */
NonlinearFactor::shared_ptr NonlinearFactor::rekey(
    const KeyVector& new_keys) const {
  assert(new_keys.size() == keys().size());
  shared_ptr new_factor = clone();
  new_factor->keys() = new_keys;
  return new_factor;
}

/* ************************************************************************* */
void NoiseModelFactor::print(const std::string& s,
    const KeyFormatter& keyFormatter) const {
  Base::print(s, keyFormatter);
  if (noiseModel_)
    noiseModel_->print("  noise model: ");
}

/* ************************************************************************* */
bool NoiseModelFactor::equals(const NonlinearFactor& f, double tol) const {
  const NoiseModelFactor* e = dynamic_cast<const NoiseModelFactor*>(&f);
  return e && Base::equals(f, tol)
      && ((!noiseModel_ && !e->noiseModel_)
          || (noiseModel_ && e->noiseModel_
              && noiseModel_->equals(*e->noiseModel_, tol)));
}

/* ************************************************************************* */
NoiseModelFactor::shared_ptr NoiseModelFactor::cloneWithNewNoiseModel(
    const SharedNoiseModel newNoise) const {
  NoiseModelFactor::shared_ptr new_factor = boost::dynamic_pointer_cast<NoiseModelFactor>(clone());
  new_factor->noiseModel_ = newNoise;
  return new_factor;
}

/* ************************************************************************* */
static void check(const SharedNoiseModel& noiseModel, size_t m) {
  if (noiseModel && m != noiseModel->dim())
    throw std::invalid_argument(
        boost::str(
            boost::format(
                "NoiseModelFactor: NoiseModel has dimension %1% instead of %2%.")
                % noiseModel->dim() % m));
}

/* ************************************************************************* */
Vector NoiseModelFactor::whitenedError(const Values& c) const {
  const Vector b = unwhitenedError(c);
  check(noiseModel_, b.size());
  return noiseModel_ ? noiseModel_->whiten(b) : b;
}

/* ************************************************************************* */
Vector NoiseModelFactor::unweightedWhitenedError(const Values& c) const {
  const Vector b = unwhitenedError(c);
  check(noiseModel_, b.size());
  return noiseModel_ ? noiseModel_->unweightedWhiten(b) : b;
}

/* ************************************************************************* */
double NoiseModelFactor::weight(const Values& c) const {
  if (active(c)) {
    if (noiseModel_) {
      const Vector b = unwhitenedError(c);
      check(noiseModel_, b.size());
      return noiseModel_->weight(b);
    }
    else
      return 1.0;
  } else {
    return 0.0;
  }
}

/* ************************************************************************* */
double NoiseModelFactor::error(const Values& c) const {
  if (active(c)) {
    const Vector b = unwhitenedError(c);
    check(noiseModel_, b.size());
    if (noiseModel_)
<<<<<<< HEAD
      return 0.5 * noiseModel_->squaredDistance(b);
=======
      return noiseModel_->loss(noiseModel_->squaredMahalanobisDistance(b));
>>>>>>> c57b115a
    else
      return 0.5 * b.squaredNorm();
  } else {
    return 0.0;
  }
}

/* ************************************************************************* */
boost::shared_ptr<GaussianFactor> NoiseModelFactor::linearize(
    const Values& x) const {

  // Only linearize if the factor is active
  if (!active(x))
    return boost::shared_ptr<JacobianFactor>();

  // Call evaluate error to get Jacobians and RHS vector b
  std::vector<Matrix> A(size());
  Vector b = -unwhitenedError(x, A);
  check(noiseModel_, b.size());

  // Whiten the corresponding system now
  if (noiseModel_)
    noiseModel_->WhitenSystem(A, b);

  // Fill in terms, needed to create JacobianFactor below
  std::vector<std::pair<Key, Matrix> > terms(size());
  for (size_t j = 0; j < size(); ++j) {
    terms[j].first = keys()[j];
    terms[j].second.swap(A[j]);
  }

  // TODO pass unwhitened + noise model to Gaussian factor
  using noiseModel::Constrained;
  if (noiseModel_ && noiseModel_->isConstrained())
    return GaussianFactor::shared_ptr(
        new JacobianFactor(terms, b,
            boost::static_pointer_cast<Constrained>(noiseModel_)->unit()));
  else
    return GaussianFactor::shared_ptr(new JacobianFactor(terms, b));
}

/* ************************************************************************* */

} // \namespace gtsam<|MERGE_RESOLUTION|>--- conflicted
+++ resolved
@@ -129,11 +129,7 @@
     const Vector b = unwhitenedError(c);
     check(noiseModel_, b.size());
     if (noiseModel_)
-<<<<<<< HEAD
-      return 0.5 * noiseModel_->squaredDistance(b);
-=======
       return noiseModel_->loss(noiseModel_->squaredMahalanobisDistance(b));
->>>>>>> c57b115a
     else
       return 0.5 * b.squaredNorm();
   } else {
